/// This example demonstrates the essential usage of active filtering modes for packet processing. It selects a
/// network interface and sets it into a filtering mode, where both sent and received packets are queued. The example
/// registers a Win32 event using the `Ndisapi::set_packet_event` function, and enters a waiting state for incoming packets.
/// Upon receiving a packet, its content is decoded and displayed on the console screen, providing a real-time view of
/// the network traffic.
use clap::Parser;
use etherparse::{InternetSlice::*, LinkSlice::*, TransportSlice::*, *};
use windows::{
    core::Result,
    Win32::Foundation::HANDLE,
    Win32::{
        Foundation::CloseHandle,
        System::Threading::{CreateEventW, ResetEvent, WaitForSingleObject},
    },
};

#[derive(Parser)]
struct Cli {
    /// Network interface index (please use listadapters example to determine the right one)
    #[clap(short, long)]
    interface_index: usize,
    /// Number of packets to read from the specified network interface
    #[clap(short, long)]
    packets_number: usize,
}

fn main() -> Result<()> {
    // Parse command line arguments and extract interface index and number of packets
    let Cli {
        mut interface_index,
        mut packets_number,
    } = Cli::parse();

    // Subtract 1 from interface index to convert from 1-based to 0-based indexing
    interface_index -= 1;

    // Create new NDISAPI object using the WinpkFilter driver
    let driver = ndisapi::Ndisapi::new("NDISRD")
        .expect("WinpkFilter driver is not installed or failed to load!");

    // Print the version of Windows Packet Filter detected by the driver API
    println!(
        "Detected Windows Packet Filter version {}",
        driver.get_version()?
    );

    // Get information about TCP/IP adapters bound to the driver
    let adapters = driver.get_tcpip_bound_adapters_info()?;

    // If the specified interface index is greater than the number of available interfaces, panic with an error message
    if interface_index + 1 > adapters.len() {
        panic!("Interface index is beyond the number of available interfaces");
    }

    // Print a message showing the interface name and the number of packets being used.
    println!(
        "Using interface {} with {} packets",
        adapters[interface_index].get_name(),
        packets_number
    );

    // Create a Win32 event for packet handling.
    let event: HANDLE;
    unsafe {
        event = CreateEventW(None, true, false, None)?; // Creating a Win32 event without a name.
    }

    // Set the created event within the driver to signal completion of packet handling.
    driver.set_packet_event(adapters[interface_index].get_handle(), event)?;

    // Put the network interface into tunnel mode by setting it's filter flags.
    driver.set_adapter_mode(
        adapters[interface_index].get_handle(),
        ndisapi::FilterFlags::MSTCP_FLAG_SENT_RECEIVE_TUNNEL,
    )?;

    // Allocate single IntermediateBuffer on the stack.
    let mut ib = ndisapi::IntermediateBuffer::default();

<<<<<<< HEAD
    // Initialize EthPacket to pass to the driver API.
    let mut packet = ndisapi::EthRequest {
=======
    // Initialize EthPacket to pass to driver API
    let packet = ndisapi::EthRequest {
>>>>>>> 7db71087
        adapter_handle: adapters[interface_index].get_handle(),
        packet: ndisapi::EthPacket {
            buffer: &mut ib as *mut ndisapi::IntermediateBuffer,
        },
    };

    // Loop through all the packets from the network until we are done.
    while packets_number > 0 {
        unsafe {
            WaitForSingleObject(event, u32::MAX); // Wait for the event to finish before continuing.
        }
<<<<<<< HEAD
        while unsafe { driver.read_packet(&mut packet) }.ok().is_some() {
            // Check if the packet is being sent or received and print message.
=======
        while unsafe { driver.read_packet(&packet) }.ok().is_some() {
            // Print packet information
>>>>>>> 7db71087
            if ib.get_device_flags() == ndisapi::DirectionFlags::PACKET_FLAG_ON_SEND {
                println!(
                    "\nMSTCP --> Interface ({} bytes) remaining packets {}\n",
                    ib.get_length(),
                    packets_number
                );
            } else {
                println!(
                    "\nInterface --> MSTCP ({} bytes) remaining packets {}\n",
                    ib.get_length(),
                    packets_number
                );
            }

            // Decrement the number of packets.
            packets_number -= 1;

            // Print some information about the sliced packet headers.
            print_packet_info(&mut ib);

            // Re-inject the packet back into the network stack.
            if ib.get_device_flags() == ndisapi::DirectionFlags::PACKET_FLAG_ON_SEND {
                match unsafe { driver.send_packet_to_adapter(&packet) } {
                    Ok(_) => {}
                    Err(err) => println!("Error sending packet to adapter. Error code = {err}"),
                };
            } else {
                match unsafe { driver.send_packet_to_mstcp(&packet) } {
                    Ok(_) => {}
                    Err(err) => println!("Error sending packet to mstcp. Error code = {err}"),
                }
            }

            // Check if we're done filtering all packets, and then break out of the loop.
            if packets_number == 0 {
                println!("Filtering complete\n");
                break;
            }
        }

        unsafe {
            ResetEvent(event); // Reset the event to continue waiting for packets to arrive.
        }
    }

    // Put the network interface into default mode.
    driver.set_adapter_mode(
        adapters[interface_index].get_handle(),
        ndisapi::FilterFlags::default(),
    )?;

    unsafe {
        CloseHandle(event); // Close the event handle.
    }

    // Return the result.
    Ok(())
}

/// Print detailed information about a network packet.
///
/// This function takes an `IntermediateBuffer` containing a network packet and prints various
/// details about the packet, such as Ethernet, IPv4, IPv6, ICMPv4, ICMPv6, UDP, and TCP information.
///
/// # Arguments
///
/// * `packet` - A mutable reference to an `ndisapi::IntermediateBuffer` containing the network packet.
///
/// # Examples
///
/// ```no_run
/// let mut packet: ndisapi::IntermediateBuffer = ...;
/// print_packet_info(&mut packet);
/// ```
fn print_packet_info(packet: &mut ndisapi::IntermediateBuffer) {
    // Attempt to create a SlicedPacket from the Ethernet frame.
    match SlicedPacket::from_ethernet(&packet.buffer.0) {
        // If there's an error, print it.
        Err(value) => println!("Err {value:?}"),

        // If successful, proceed with printing packet information.
        Ok(value) => {
            // Print Ethernet information if available.
            if let Some(Ethernet2(value)) = value.link {
                println!(
                    " Ethernet {} => {}",
                    ndisapi::MacAddress::from_slice(&value.source()[..]).unwrap(),
                    ndisapi::MacAddress::from_slice(&value.destination()[..]).unwrap(),
                );
            }

            // Print IP information if available.
            match value.ip {
                Some(Ipv4(value, extensions)) => {
                    println!(
                        "  Ipv4 {:?} => {:?}",
                        value.source_addr(),
                        value.destination_addr()
                    );
                    if !extensions.is_empty() {
                        println!("    {extensions:?}");
                    }
                }
                Some(Ipv6(value, extensions)) => {
                    println!(
                        "  Ipv6 {:?} => {:?}",
                        value.source_addr(),
                        value.destination_addr()
                    );
                    if !extensions.is_empty() {
                        println!("    {extensions:?}");
                    }
                }
                None => {}
            }

            // Print transport layer information if available.
            match value.transport {
                Some(Icmpv4(value)) => println!(" Icmpv4 {value:?}"),
                Some(Icmpv6(value)) => println!(" Icmpv6 {value:?}"),
                Some(Udp(value)) => println!(
                    "   UDP {:?} -> {:?}",
                    value.source_port(),
                    value.destination_port()
                ),
                Some(Tcp(value)) => {
                    println!(
                        "   TCP {:?} -> {:?}",
                        value.source_port(),
                        value.destination_port()
                    );
                }
                Some(Unknown(ip_protocol)) => {
                    println!("  Unknown Protocol (ip protocol number {ip_protocol:?})")
                }
                None => {}
            }
        }
    }
}<|MERGE_RESOLUTION|>--- conflicted
+++ resolved
@@ -77,13 +77,8 @@
     // Allocate single IntermediateBuffer on the stack.
     let mut ib = ndisapi::IntermediateBuffer::default();
 
-<<<<<<< HEAD
-    // Initialize EthPacket to pass to the driver API.
-    let mut packet = ndisapi::EthRequest {
-=======
     // Initialize EthPacket to pass to driver API
     let packet = ndisapi::EthRequest {
->>>>>>> 7db71087
         adapter_handle: adapters[interface_index].get_handle(),
         packet: ndisapi::EthPacket {
             buffer: &mut ib as *mut ndisapi::IntermediateBuffer,
@@ -95,13 +90,8 @@
         unsafe {
             WaitForSingleObject(event, u32::MAX); // Wait for the event to finish before continuing.
         }
-<<<<<<< HEAD
-        while unsafe { driver.read_packet(&mut packet) }.ok().is_some() {
-            // Check if the packet is being sent or received and print message.
-=======
         while unsafe { driver.read_packet(&packet) }.ok().is_some() {
             // Print packet information
->>>>>>> 7db71087
             if ib.get_device_flags() == ndisapi::DirectionFlags::PACKET_FLAG_ON_SEND {
                 println!(
                     "\nMSTCP --> Interface ({} bytes) remaining packets {}\n",
