--- conflicted
+++ resolved
@@ -92,17 +92,13 @@
     ///
     /// # Arguments
     ///
-    /// * `packet: &EthRequest`: This is a reference to the EthRequest structure. It encompasses an
-    /// intermediate buffer pointer which is designed to be populated with the retrieved packet data.
-    ///
-    /// # Returns
-    ///
-    /// * `Result<()>`: If successful, returns `Ok(())`. Otherwise, returns an error.
-<<<<<<< HEAD
-    pub unsafe fn read_packet(&self, packet: &EthRequest) -> Result<()> {
-=======
+    /// * `packet: &mut EthRequest`: A mutable reference to the `EthRequest` structure that will be filled with
+    ///   the retrieved packet data.
+    ///
+    /// # Returns
+    ///
+    /// * `Result<()>`: If successful, returns `Ok(())`. Otherwise, returns an error.
     pub fn read_packet(&self, packet: &mut EthRequest) -> Result<()> {
->>>>>>> 31d3431d
         let result = unsafe {
             DeviceIoControl(
                 self.driver_handle,
@@ -135,10 +131,7 @@
     ///
     /// * `Result<usize>`: If successful, returns `Ok(packet_count)` where `packet_count` is the number of packets read
     ///   into `EthMRequest<N>`. Otherwise, returns an error.
-    pub fn read_packets<const N: usize>(
-        &self,
-        packets: &mut EthMRequest<N>,
-    ) -> Result<usize> {
+    pub fn read_packets<const N: usize>(&self, packets: &mut EthMRequest<N>) -> Result<usize> {
         let result = unsafe {
             DeviceIoControl(
                 self.driver_handle,
@@ -231,10 +224,7 @@
     /// # Returns
     ///
     /// * `Result<()>`: If successful, returns `Ok(())`. Otherwise, returns an error.
-    pub fn send_packets_to_adapter<const N: usize>(
-        &self,
-        packets: &EthMRequest<N>,
-    ) -> Result<()> {
+    pub fn send_packets_to_adapter<const N: usize>(&self, packets: &EthMRequest<N>) -> Result<()> {
         let result = unsafe {
             DeviceIoControl(
                 self.driver_handle,
@@ -265,10 +255,7 @@
     /// # Returns
     ///
     /// * `Result<()>`: If successful, returns `Ok(())`. Otherwise, returns an error.
-    pub fn send_packets_to_mstcp<const N: usize>(
-        &self,
-        packets: &EthMRequest<N>,
-    ) -> Result<()> {
+    pub fn send_packets_to_mstcp<const N: usize>(&self, packets: &EthMRequest<N>) -> Result<()> {
         let result = unsafe {
             DeviceIoControl(
                 self.driver_handle,
